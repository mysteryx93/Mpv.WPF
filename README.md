# Mpv<span />.WPF

[![Version](https://img.shields.io/nuget/v/Mpv.WPF.svg?style=flat-square)](https://www.nuget.org/packages/Mpv.WPF/)
[![Downloads](https://img.shields.io/nuget/dt/Mpv.WPF.svg?style=flat-square)](https://www.nuget.org/packages/Mpv.WPF/)

WPF user control to easily play video. Powered by [mpv](https://github.com/mpv-player/mpv).

### Features

* Simple setup
* Auto play
* Playlist - Load, Next, Previous Move, Remove, Shuffle or Clear
* Optional youtube-dl support to play videos from hundreds of video sites.
	* Change the desired video quality.

#### Note:

* This software is not yet ready to be used in a production environment.

If you encounter any bugs or would like to see a feature added then please open an issue. Contributions are very welcome!

## Download

This package is available via [NuGet](https://www.nuget.org/packages/Mpv.WPF).

## Usage

### Prerequisites

See Mpv<span />.NET documentation [here](https://github.com/hudec117/Mpv.NET#prerequisites).

### User Control

MpvPlayer is the only control in this library.

<<<<<<< HEAD
The MpvPlayer cannot be declared in XAML since it needs to be instantiated with the path to the libmpv DLL.
=======
The MpvPlayer can be declared using XAML but setting any properties (e.g. YouTubeDlVideoQuality, Volume) (apart from LibMpvPath) should be done when the `Ready` event is invoked.
>>>>>>> 3a8f651c

To declare the player in XAML:

<<<<<<< HEAD
```csharp
// Class-scope
private MpvPlayer player;
private const string libMpvPath = @"lib\mpv-1.dll";

public MyWPFWindow()
{
    // Create the user control.
    player = new MpvPlayer(libMpvPath);

    // Add the player as a child to
    // a WPF element. (E.g. grid)
    playerHost.Children.Add(player);
}
=======
```xml
<mpvWPF:MpvPlayer
    x:Name="player"
    LibMpvPath="C:\path\to\mpv-1.dll"
    MediaLoaded="PlayerOnMediaLoaded"
    MediaUnloaded="PlayerOnMediaUnloaded"
    Ready="PlayerOnReady" />
>>>>>>> 3a8f651c
```

See [Mpv.WPF.Example](https://github.com/hudec117/Mpv.WPF/tree/master/src/Mpv.WPF.Example) for a full example.

### Enabling youtube-dl

youtube-dl is a program that allows you to download videos from YouTube and about another thousand video sites. This program can work in conjunction with mpv to allow you to stream videos on the MpvPlayer.

To enable youtube-dl follow these steps:

1. Download youtube-dl from https://mpv.srsfckn.biz/ or https://rg3.github.io/youtube-dl/download.html.
2. Place "youtube-dl.exe" into the same folder as "mpv-1.dll".
3. Like when you installed libmpv, include "youtube-dl.exe" in your project and set it to always copy to output directory.
4. Download [ytdl_hook.lua](https://github.com/mpv-player/mpv/blob/master/player/lua/ytdl_hook.lua) from the mpv repository. 
5. Place "ytdl_hook.lua" into your project, into a "scripts" folder if you like. 
6. As previously, include "ytdl_hook.lua" in your project and set it to copy to output directory.
7. Open the script and make the following changes: 
    1. Change the value of "try_ytdl_first" to true. (Line 7)
        ```lua
        try_ytdl_first = true,
        ```
    2. Change the value of "path" to the relative path from your executable to your "youtube-dl.exe". (Line 13)
        ```lua
        path = "lib\\youtube-dl.exe",
        ```
8. Lastly, you will need to enable youtube-dl like so:
    ```csharp
    const string ytdlHookPath = @"scripts\ytdl_hook.lua";

    player.EnableYouTubeDl(ytdlHookPath);
    ```
10. Done!

## Related Projects

* [Mpv.NET](https://github.com/hudec117/Mpv.NET) - A .NET wrapper for the mpv C API.
* Mpv.WinForms - Upcoming user control library for Windows Forms.

## Licensing

See Mpv<span />.NET documentation [here](https://github.com/hudec117/Mpv.NET#licensing).<|MERGE_RESOLUTION|>--- conflicted
+++ resolved
@@ -33,30 +33,10 @@
 
 MpvPlayer is the only control in this library.
 
-<<<<<<< HEAD
-The MpvPlayer cannot be declared in XAML since it needs to be instantiated with the path to the libmpv DLL.
-=======
 The MpvPlayer can be declared using XAML but setting any properties (e.g. YouTubeDlVideoQuality, Volume) (apart from LibMpvPath) should be done when the `Ready` event is invoked.
->>>>>>> 3a8f651c
 
 To declare the player in XAML:
 
-<<<<<<< HEAD
-```csharp
-// Class-scope
-private MpvPlayer player;
-private const string libMpvPath = @"lib\mpv-1.dll";
-
-public MyWPFWindow()
-{
-    // Create the user control.
-    player = new MpvPlayer(libMpvPath);
-
-    // Add the player as a child to
-    // a WPF element. (E.g. grid)
-    playerHost.Children.Add(player);
-}
-=======
 ```xml
 <mpvWPF:MpvPlayer
     x:Name="player"
@@ -64,7 +44,6 @@
     MediaLoaded="PlayerOnMediaLoaded"
     MediaUnloaded="PlayerOnMediaUnloaded"
     Ready="PlayerOnReady" />
->>>>>>> 3a8f651c
 ```
 
 See [Mpv.WPF.Example](https://github.com/hudec117/Mpv.WPF/tree/master/src/Mpv.WPF.Example) for a full example.
